# Sudomatic 5000

***Turning realms into real users, one sudo at a time.***

Sync OIDC users from **Proxmox VE** into real **Linux** accounts: create local users, set a random (expired) password, manage groups/sudoers idempotently, and handle removals (lock → delete after 24h). Logs live at `/var/log/sudomatic5000/thelog.log`. Safe-by-default: reserved accounts are never touched, binaries are pinned, and runs are lockfile-protected.

---
Here’s an updated **Casual Cyber Warning** block with the checksum bit baked in:

---

## ⚠️ Casual Cyber Warning

> **This script will refuse to start unless it’s `root:root` and `0700`.**
> That’s intentional—so nobody can swap it and mint sudo. The service also uses an **ExecCondition checksum guard**: `/usr/local/sbin/sudomatic_check.sh` verifies the **SHA-256** of `/usr/local/sbin/sudomatic5000.py` captured at install/update.
> **If the file changes on disk, the checksum fails and the service will not run.**
>
> **Before enabling the service or timer, enforce correct ownership and permissions:**
>
> ```bash
> sudo chown root:root /usr/local/sbin/sudomatic5000.py /usr/local/sbin/sudomatic_check.sh
> sudo chmod 700        /usr/local/sbin/sudomatic5000.py /usr/local/sbin/sudomatic_check.sh
> sudo install -d -m 0750 -o root -g root /var/log/sudomatic5000
> sudo install -d -m 0750 -o root -g root /var/lib/sudomatic5000
> ```
>
> **Service must run as root** and paths must not be world-writable. Never place the script in user-writable locations (`/tmp`, `$HOME`, shared mounts, etc.).
>
> **Need to change the code?** Do **not** edit the installed file directly. Update from your repo and let the installer refresh the checksum:
>
> ```bash
> # replace sudomatic5000.py in your repo working dir, then:
> sudo ./installer.py update --restart
> ```
>
> If ownership, permissions, or checksum don’t match, the script **actively exits** to prevent privilege-escalation via file tampering.

---

<<<<<<< HEAD
# Quick start
## Entra Enterprise Application Setup Instructions
=======

## Quick start
>>>>>>> 66c12747

### What you must grant (permissions)

### Application (app-only, used by Sudomatic service)

> These are **required** for the client-credentials flow the service uses.

* **GroupMember.Read.All** *(Application)* — **required** to list group members
* **User.Read.All** *(Application)* — **required** to read `userPrincipalName` / `mail`
* *(Optional, only if your group uses hidden membership)* **Member.Read.Hidden** *(Application)*

### Delegated (optional; only if you want user sign-in flows)

> Not used by the Sudomatic service. Helpful if you test with your own user token or build UI flows.

* **email**, **openid**, **profile** *(Delegated)* — needed if you want users to sign in interactively (e.g., web/app auth)
* *(Optional for debugging)* **GroupMember.Read.All** *(Delegated)* — lets your **personal** token read memberships in Graph Explorer/Azure CLI

---

## Portal steps (quick)

1. **Register the app**
   Entra ID → **App registrations** → **New registration** → Name: `Sudomatic 5000` → Single tenant → **Register**

2. **Create a client secret**
   App → **Certificates & secrets** → **New client secret** → copy the **Value**

3. **Add Application permissions**
   App → **API permissions** → **Add a permission** → **Microsoft Graph** → **Application permissions**
   Add:

   * `GroupMember.Read.All`
   * `User.Read.All`
   * *(Optional)* `Member.Read.Hidden`
     Click **Grant admin consent**.

4. **Collect IDs**

   * **Tenant ID** (Directory ID)
   * **Application (client) ID**
   * **Group Object ID** for the group you want to enforce

---

## Plug creds into the service (two ways)

### A) Edit the systemd service env

```bash
sudo systemctl edit sudomatic.service
```

Add under `[Service]`:

```ini
[Service]
Environment=ENTR_TENANT_ID=xxxxxxxx-xxxx-xxxx-xxxx-xxxxxxxxxxxx
Environment=ENTR_CLNT_ID=yyyyyyyy-yyyy-yyyy-yyyy-yyyyyyyyyyyy
Environment=ENTR_CLNT_SEC=your-super-secret
Environment=ENTR_SUPERUSR_ID=75a68561-7a39-4eef-9a59-d9666d7533b3
```

Then:

```bash
sudo systemctl daemon-reload
sudo systemctl restart sudomatic.service
```

### B) **Re-run the installer** (it will write/update the service env for you)

```bash
# First-time installation (deploys script, checker, service, and timer)
sudo ./installer.py install

# Updating later
sudo ./installer.py update
sudo ./installer.py update --restart   # optional auto-restart
```

> Either approach is fine. If you used A) earlier and swap to B), the installer will overwrite with whatever you provide there.

---

## Sanity check (app token path the service uses)

```bash
TENANT="$ENTR_TENANT_ID"
CLIENT="$ENTR_CLNT_ID"
SECRET="$ENTR_CLNT_SEC"

ACCESS_TOKEN=$(curl -sS -X POST "https://login.microsoftonline.com/$TENANT/oauth2/v2.0/token" \
  -H "Content-Type: application/x-www-form-urlencoded" \
  -d "client_id=$CLIENT" \
  -d "client_secret=$SECRET" \
  -d "grant_type=client_credentials" \
  -d "scope=https%3A%2F%2Fgraph.microsoft.com%2F.default" \
  | jq -r .access_token)

GROUP_ID="$ENTR_SUPERUSR_ID"
curl -sS -H "Authorization: Bearer $ACCESS_TOKEN" -H "Accept: application/json" \
  "https://graph.microsoft.com/v1.0/groups/$GROUP_ID/members/microsoft.graph.user?\$select=id,displayName,userPrincipalName&\$top=999" \
| jq -r '.value[] | select(.userPrincipalName!=null) | .userPrincipalName'
```

* If you get **403 Authorization_RequestDenied** → admin consent or permissions missing.
* If UPNs are **null** → add **User.Read.All (Application)** and consent.
* Hidden membership group? Add **Member.Read.Hidden (Application)** and consent.

---

## Logs & behavior

```bash
journalctl -u sudomatic.service -f
```

* If Graph fails or perms are wrong, Sudomatic **fails open**: it logs a **warning** and **does not** add/remove/lock users for that run (relies on Proxmox only).
* When permissions are correct, you’ll see:
  `Graph: group '...' members fetched (STRICT UPN): kept=N, ...`

That’s it—grant the **Application** roles, plug env into the service (or re-run the installer), and Sudomatic 5000 will sync exactly the group’s **userPrincipalName** members.



### Application Install
```bash
# First-time install (deploys script, env file, checker, service & timer)
sudo ./installer.py install

# Logs
journalctl -u sudomatic.service -n 200 --no-pager

# Update the installed script (idempotent)
sudo ./installer.py update
sudo ./installer.py update --restart   # update + restart service

# Uninstall everything the installer created
sudo ./installer.py uninstall
```

---

## Configuration (env-first)

Sudomatic is **env-driven** at runtime. The installer writes `/etc/sudomatic5000.env`, and the systemd service loads it via `EnvironmentFile=`. Anything set there **overrides** the in-code defaults.

**Edit:**

```bash
sudoedit /etc/sudomatic5000.env
sudo systemctl daemon-reload
sudo systemctl restart sudomatic.service
```

### Minimal env example

```ini
# --- Core ---
REALM='MY-REALM'                   # Must match Proxmox exactly
DEFAULT_SHELL='/bin/bash'
EXTRA_GROUPS='sudo'                # space or comma separated; empty = none
GRANT_SUDO='true'                  # true|false
SUDO_NOPASSWD='false'              # true|false
ALLOWED_UPN_DOMAINS='example.com sub.example.com'   # empty = allow all

# --- Microsoft Graph enforcement (optional) ---
GRAPH_ENFORCE='true'               # intersect with group members (strict UPN)
GRAPH_FAIL_OPEN='true'             # on Graph error: make no user changes
ENTR_SUPERUSR_ID='00000000-0000-0000-0000-000000000000'

# App-only token (recommended for service)
ENTR_TENANT_ID='tenant-guid'
ENTR_CLNT_ID='app-client-guid'
ENTR_CLNT_SEC='super-secret'

# OR delegated test token (short-lived; not for timers)
# GRAPH_ACCESS_TOKEN='eyJ0eXAiOiJKV1Qi…'
```

> The **“Tweakers”** block in `sudomatic5000.py` still exists, but serves as **fallback defaults**. Env wins at runtime.

---

## What each knob does (quick)

* `REALM` — Proxmox realm name (must match PVE or nothing syncs).
* `DEFAULT_SHELL` — shell for new users.
* `EXTRA_GROUPS` — extra groups to add; empty to skip.
* `GRANT_SUDO` / `SUDO_NOPASSWD` — per-user sudoers in `/etc/sudoers.d` (validated with `visudo -cf`).
* `ALLOWED_UPN_DOMAINS` — only accept UPNs from these domains (empty = allow all).
* `GRAPH_ENFORCE` — require membership in `ENTR_SUPERUSR_ID` (strict UPN) **and** presence in PVE realm.
* `GRAPH_FAIL_OPEN` — if Graph errors, don’t disable/delete anyone this run.
* `ENTR_TENANT_ID`, `ENTR_CLNT_ID`, `ENTR_CLNT_SEC` — app-only auth for Graph; preferred for the timer.
* `GRAPH_ACCESS_TOKEN` — delegated bearer for quick testing (short-lived).

**Permissions (Entra → App Registration → API permissions → Application):**

* `GroupMember.Read.All` (required)
* `User.Read.All` (required)
* `Member.Read.Hidden` (only if the group hides membership)
* For delegated testing: add `email`, `openid`, `profile` (Delegated)

> Current release note: **Graph enforcement is safe and fail-open**, but user disable/delete still relies on removal from **PVE** realm while Graph support matures.

---

## How it behaves

* **Create** missing users (from PVE realm ∩ Graph group if enabled), set random password, **expire** it.
* **Idempotent** group add & sudoers update.
* **Leavers**: if a user disappears from desired set → **lock** immediately → **delete** after `DELETE_AFTER`.
* **Never touches** `RESERVED_USERS` (root, www-data, etc).
* **Binary pinning**: uses exact paths (defense-in-depth).
* **Lockfile**: prevents overlapping runs.
* **Logs**: `/var/log/sudomatic5000/thelog.log` (installer can drop a logrotate file).

---

## Troubleshooting (rapid-fire)

* **No users found**: check `REALM` spelling, and that users actually exist in PVE (`pvesh get /access/users`).
* **Graph shows 403**: ensure Application perms (`GroupMember.Read.All`, `User.Read.All`) and Admin consent granted.
* **Everyone filtered**: set `ALLOWED_UPN_DOMAINS` to your tenant’s UPN suffix(es) or leave empty.
* **Sudo not granted**: script must be `root:root 0700`; the built-in security gate refuses to create sudoers otherwise.
* **Service not seeing env**: `systemctl show sudomatic.service -p EnvironmentFiles -p Environment`.

---

## Uninstall

```bash
sudo ./installer.py uninstall
# removes: service + timer + checker + script + env file (keeps logs/state)
```

Enjoy the realm wrangling 🧙‍♂️<|MERGE_RESOLUTION|>--- conflicted
+++ resolved
@@ -37,13 +37,8 @@
 
 ---
 
-<<<<<<< HEAD
-# Quick start
-## Entra Enterprise Application Setup Instructions
-=======
-
 ## Quick start
->>>>>>> 66c12747
+
 
 ### What you must grant (permissions)
 
